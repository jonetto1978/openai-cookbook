# yaml-language-server: $schema=./.github/registry_schema.json

# This file is used to generate cookbook.openai.com. It specifies which paths we
# should build pages for, and indicates metadata such as tags, creation date and
# authors for each page.

<<<<<<< HEAD
- title: The Basics of the Agents SDK
  path: examples/agents_sdk/basics_of_agents_sdk/basics_of_agent_sdk.ipynb
  date: 2025-03-21
  authors:
    - jhall-openai
  tags:
    - responses
    - web-search
    - file-search
    - agents
=======
- title: Automating Dispute Management with Agents SDK and Stripe API
  path: examples/agents_sdk/dispute_agent.ipynb
  date: 2025-03-17
  authors:
    - danbell-openai
  tags:
    - responses
    - agents-sdk
    - functions

>>>>>>> 70c790bc
- title: Web Search and States with Responses API
  path: examples/responses_api/responses_example.ipynb
  date: 2025-03-11
  authors:
    - billchen-openai
  tags:
    - responses
    - web-search
    - functions

- title: Using logprobs
  path: examples/Using_logprobs.ipynb
  date: 2023-12-20
  authors:
    - jhills20
    - shyamal-anadkat
  tags:
    - completions

- title: Creating slides with the Assistants API and DALL·E 3
  path: examples/Creating_slides_with_Assistants_API_and_DALL-E3.ipynb
  date: 2023-12-08
  authors:
    - jhills20
  tags:
    - assistants
    - dall-e

- title: Data preparation and analysis for chat model fine-tuning
  path: examples/Chat_finetuning_data_prep.ipynb
  date: 2023-08-22
  authors:
    - mwu1993
    - simonpfish
  tags:
    - completions
    - tiktoken
    - fine-tuning

- title: Classification using embeddings
  path: examples/Classification_using_embeddings.ipynb
  date: 2022-07-11
  authors:
    - ted-at-openai
    - logankilpatrick
  tags:
    - embeddings

- title: Clustering
  path: examples/Clustering.ipynb
  date: 2022-03-10
  authors:
    - BorisPower
    - ted-at-openai
    - logankilpatrick
  tags:
    - embeddings

- title: Clustering for transaction classification
  path: examples/Clustering_for_transaction_classification.ipynb
  date: 2022-10-20
  authors:
    - colin-openai
    - ted-at-openai
  tags:
    - embeddings
    - completions

- title: Code search using embeddings
  path: examples/Code_search_using_embeddings.ipynb
  date: 2022-03-10
  authors:
    - BorisPower
    - logankilpatrick
    - eli64s
  tags:
    - embeddings

- title: Customizing embeddings
  path: examples/Customizing_embeddings.ipynb
  date: 2022-03-10
  authors:
    - ted-at-openai
    - BorisPower
  tags:
    - embeddings

- title: Embedding Wikipedia articles for search
  path: examples/Embedding_Wikipedia_articles_for_search.ipynb
  date: 2024-11-26
  authors:
    - ted-at-openai
  tags:
    - embeddings
    - completions

- title: Embedding texts that are longer than the model's maximum context length
  path: examples/Embedding_long_inputs.ipynb
  date: 2023-01-18
  authors:
    - filipeabperes
  tags:
    - embeddings
    - tiktoken

- title: Long document content extraction
  path: examples/Entity_extraction_for_long_documents.ipynb
  date: 2023-02-20
  authors:
    - colin-openai
  tags:
    - completions

- title: Fine tuning classification example
  path: examples/Fine-tuned_classification.ipynb
  date: 2022-03-10
  authors:
    - BorisPower
  tags:
    - completions
    - fine-tuning

- title: >-
    Function calling for nearby places: Leveraging the Google Places API and
    customer profiles
  path: examples/Function_calling_finding_nearby_places.ipynb
  date: 2023-08-11
  authors:
    - prestontuggle
  tags:
    - completions
    - functions

- title: Using embeddings
  path: examples/Using_embeddings.ipynb
  date: 2022-03-10
  authors:
    - BorisPower
    - ted-at-openai
    - logankilpatrick
    - jbeutler-openai
  tags:
    - embeddings

- title: How to build a tool-using agent with LangChain
  path: examples/How_to_build_a_tool-using_agent_with_Langchain.ipynb
  date: 2023-05-02
  authors:
    - colin-openai
  tags:
    - completions
    - embeddings
    - agents

- title: How to use functions with a knowledge base
  path: examples/How_to_call_functions_for_knowledge_retrieval.ipynb
  date: 2023-06-14
  authors:
    - colin-openai
    - ishida-openai
  tags:
    - completions
    - functions

- title: How to call functions with chat models
  path: examples/How_to_call_functions_with_chat_models.ipynb
  date: 2023-06-13
  authors:
    - colin-openai
    - joe-at-openai
  tags:
    - completions
    - functions

- title: How to count tokens with Tiktoken
  path: examples/How_to_count_tokens_with_tiktoken.ipynb
  date: 2022-12-16
  authors:
    - ted-at-openai
  tags:
    - tiktoken
    - completions

- title: How to fine-tune chat models
  path: examples/How_to_finetune_chat_models.ipynb
  date: 2024-07-23
  authors:
    - simonpfish
    - shyamal-anadkat
  tags:
    - completions
    - fine-tuning

- title: How to format inputs to ChatGPT models
  path: examples/How_to_format_inputs_to_ChatGPT_models.ipynb
  date: 2023-03-01
  authors:
    - ted-at-openai
  tags:
    - completions
    - tiktoken

- title: How to handle rate limits
  path: examples/How_to_handle_rate_limits.ipynb
  date: 2025-01-22
  authors:
    - ted-at-openai
    - dwigg-openai
  tags:
    - completions
    - embeddings

- title: How to stream completions
  path: examples/How_to_stream_completions.ipynb
  date: 2022-09-02
  authors:
    - ted-at-openai
  tags:
    - completions

- title: Multiclass Classification for Transactions
  path: examples/Multiclass_classification_for_transactions.ipynb
  date: 2022-10-20
  authors:
    - colin-openai
  tags:
    - embeddings
    - completions

- title: Get embeddings from dataset
  path: examples/Get_embeddings_from_dataset.ipynb
  date: 2022-03-10
  authors:
    - BorisPower
    - ted-at-openai
  tags:
    - embeddings

- title: Question answering using a search API and re-ranking
  path: examples/Question_answering_using_a_search_API.ipynb
  date: 2023-06-16
  authors:
    - simonpfish
    - ted-at-openai
  tags:
    - embeddings
    - completions

- title: Question answering using embeddings-based search
  path: examples/Question_answering_using_embeddings.ipynb
  date: 2022-06-10
  authors:
    - ted-at-openai
    - MikeHeaton
  tags:
    - embeddings
    - completions

- title: Recommendation using embeddings and nearest neighbor search
  path: examples/Recommendation_using_embeddings.ipynb
  date: 2022-03-10
  authors:
    - ted-at-openai
    - BorisPower
    - logankilpatrick
  tags:
    - embeddings

- title: Regression using the embeddings
  path: examples/Regression_using_embeddings.ipynb
  date: 2022-03-10
  authors:
    - BorisPower
    - ted-at-openai
    - logankilpatrick
  tags:
    - embeddings

- title: Search reranking with cross-encoders
  path: examples/Search_reranking_with_cross-encoders.ipynb
  date: 2023-06-28
  authors:
    - colin-openai
  tags:
    - embeddings
    - completions

- title: Semantic text search using embeddings
  path: examples/Semantic_text_search_using_embeddings.ipynb
  date: 2022-03-10
  authors:
    - BorisPower
    - ted-at-openai
    - logankilpatrick
  tags:
    - embeddings

- title: Unit test writing using a multi-step prompt
  path: examples/Unit_test_writing_using_a_multi-step_prompt.ipynb
  date: 2022-11-15
  authors:
    - ted-at-openai
  tags:
    - completions

- title: Unit test writing using a multi-step prompt with legacy Completions
  path: >-
    examples/Unit_test_writing_using_a_multi-step_prompt_with_older_completions_API.ipynb
  date: 2023-05-19
  authors:
    - ted-at-openai
  tags:
    - completions

- title: User and product embeddings
  path: examples/User_and_product_embeddings.ipynb
  date: 2022-03-10
  authors:
    - BorisPower
  tags:
    - embeddings

- title: Visualizing the embeddings in 2D
  path: examples/Visualizing_embeddings_in_2D.ipynb
  date: 2022-03-10
  authors:
    - BorisPower
    - ted-at-openai
  tags:
    - embeddings

- title: Visualizing embeddings in 3D
  path: examples/Visualizing_embeddings_in_3D.ipynb
  date: 2022-03-10
  authors:
    - BorisPower
    - ted-at-openai
  tags:
    - embeddings

- title: Visualizing embeddings in Weights and Biases
  path: examples/third_party/Visualizing_embeddings_in_wandb.ipynb
  date: 2023-02-01
  authors:
    - scottire
  tags:
    - embeddings

- title: Visualizing embeddings in Atlas
  path: examples/third_party/Visualizing_embeddings_with_Atlas.ipynb
  date: 2023-03-28
  authors:
    - AndriyMulyar
    - TDulka
  tags:
    - embeddings

- title: "Addressing transcription misspellings: prompt vs post-processing"
  path: examples/Whisper_correct_misspelling.ipynb
  date: 2023-08-11
  authors:
    - prestontuggle
  tags:
    - whisper
    - completions

- title: "Enhancing Whisper transcriptions: pre- & post-processing techniques"
  path: examples/Whisper_processing_guide.ipynb
  date: 2023-08-11
  authors:
    - prestontuggle
  tags:
    - whisper

- title: Whisper prompting guide
  path: examples/Whisper_prompting_guide.ipynb
  date: 2023-06-27
  authors:
    - prestontuggle
  tags:
    - whisper
    - completions

- title: Zero-shot classification with embeddings
  path: examples/Zero-shot_classification_with_embeddings.ipynb
  date: 2022-03-10
  authors:
    - BorisPower
    - ted-at-openai
    - logankilpatrick
  tags:
    - embeddings

- title: Azure Chat Completions example (preview)
  path: examples/azure/chat.ipynb
  date: 2023-03-28
  authors:
    - cmurtz-msft
    - glecaros
    - kristapratico
  tags:
    - completions

- title: Azure Chat Completion models with your own data (preview)
  path: examples/azure/chat_with_your_own_data.ipynb
  date: 2023-09-11
  authors:
    - kristapratico
  tags:
    - completions

- title: Azure embeddings example
  path: examples/azure/embeddings.ipynb
  date: 2022-07-12
  authors:
    - ted-at-openai
    - cmurtz-msft
    - glecaros
    - kristapratico
  tags:
    - embeddings

- title: Azure functions example
  path: examples/azure/functions.ipynb
  date: 2023-07-21
  authors:
    - kristapratico
  tags:
    - completions
    - functions

- title: Translate a book writen in LaTeX from Slovenian into English
  path: examples/book_translation/translate_latex_book.ipynb
  date: 2022-03-10
  authors:
    - BorisPower
  tags:
    - completions
    - tiktoken

- title: How to create dynamic masks with DALL·E and Segment Anything
  path: >-
    examples/dalle/How_to_create_dynamic_masks_with_DALL-E_and_Segment_Anything.ipynb
  date: 2023-05-19
  authors:
    - colin-openai
  tags:
    - dall-e

- title: How to use the DALL·E API
  path: examples/dalle/Image_generations_edits_and_variations_with_DALL-E.ipynb
  date: 2022-11-04
  authors:
    - ted-at-openai
  tags:
    - dall-e

- title: How to evaluate a summarization task
  path: examples/evaluation/How_to_eval_abstractive_summarization.ipynb
  date: 2023-08-16
  authors:
    - shyamal-anadkat
    - simonpfish
  tags:
    - embeddings
    - completions

- title: Getting Started with OpenAI Evals
  path: examples/evaluation/Getting_Started_with_OpenAI_Evals.ipynb
  date: 2024-03-21
  authors:
    - royziv11
    - shyamal-anadkat
  tags:
    - completions

- title: Developing Hallucination Guardrails
  path: examples/Developing_hallucination_guardrails.ipynb
  date: 2024-05-29
  authors:
    - royziv11
  tags:
    - guardrails

- title: Fine-Tuned Q&A - collect data
  path: examples/fine-tuned_qa/olympics-1-collect-data.ipynb
  date: 2022-03-10
  authors:
    - ted-at-openai
    - BorisPower
  tags:
    - embeddings
    - completions
    - fine-tuning

- title: Fine-Tuned Q&A - create Q&A
  path: examples/fine-tuned_qa/olympics-2-create-qa.ipynb
  date: 2022-03-10
  authors:
    - ted-at-openai
    - BorisPower
  tags:
    - embeddings
    - completions
    - fine-tuning

- title: Fine-Tuned Q&A - train
  path: examples/fine-tuned_qa/olympics-3-train-qa.ipynb
  date: 2022-03-10
  authors:
    - ted-at-openai
    - BorisPower
  tags:
    - completions
    - embeddings
    - fine-tuning

- title: Visualizing the embeddings in Kangas
  path: examples/third_party/Visualizing_embeddings_in_Kangas.ipynb
  date: 2023-07-11
  authors:
    - dsblank
  tags:
    - embeddings

- title: Financial document analysis with LlamaIndex
  path: >-
    examples/third_party/financial_document_analysis_with_llamaindex.ipynb
  date: 2023-06-22
  authors:
    - Disiok
  tags:
    - embeddings
    - completions

- title: Vector databases
  path: examples/vector_databases/README.md
  date: 2023-06-28
  authors:
    - colin-openai
    - moizsajid
  tags:
    - embeddings

- title: Using PolarDB-PG as a vector database for OpenAI embeddings
  path: >-
    examples/vector_databases/PolarDB/Getting_started_with_PolarDB_and_OpenAI.ipynb
  date: 2023-07-11
  authors:
    - liuchengshan-lcs
  tags:
    - embeddings

- title: Semantic search with SingleStoreDB
  path: >-
    examples/vector_databases/SingleStoreDB/OpenAI_wikipedia_semantic_search.ipynb
  date: 2023-05-22
  authors:
    - arno756
  tags:
    - completions
    - embeddings

- title: SingleStoreDB
  path: examples/vector_databases/SingleStoreDB/README.md
  date: 2023-05-22
  authors:
    - arno756
  tags:
    - embeddings
    - completions

- title: Using AnalyticDB as a vector database for OpenAI embeddings
  path: >-
    examples/vector_databases/analyticdb/Getting_started_with_AnalyticDB_and_OpenAI.ipynb
  date: 2023-04-06
  authors:
    - wangxuqi
  tags:
    - embeddings

- title: Question answering with Langchain, AnalyticDB and OpenAI
  path: >-
    examples/vector_databases/analyticdb/QA_with_Langchain_AnalyticDB_and_OpenAI.ipynb
  date: 2023-05-05
  authors:
    - wangxuqi
  tags:
    - embeddings
    - tiktoken

- title: Azure AI Search as a vector database for OpenAI embeddings
  path: >-
    examples/vector_databases/azuresearch/Getting_started_with_azure_ai_search_and_openai.ipynb
  date: 2023-09-11
  authors:
    - farzad528
  tags:
    - embeddings

- title: Philosophy with vector embeddings, OpenAI and Cassandra / Astra DB
  path: examples/vector_databases/cassandra_astradb/Philosophical_Quotes_CQL.ipynb
  date: 2023-08-29
  authors:
    - hemidactylus
  tags:
    - embeddings
    - completions

- title: Philosophy with vector embeddings, OpenAI and Cassandra / Astra DB
  path: >-
    examples/vector_databases/cassandra_astradb/Philosophical_Quotes_cassIO.ipynb
  date: 2023-08-29
  authors:
    - hemidactylus
  tags:
    - embeddings
    - completions

- title: Cassandra / Astra DB
  path: examples/vector_databases/cassandra_astradb/README.md
  date: 2023-08-29
  authors:
    - hemidactylus
  tags:
    - embeddings

- title: Using Chroma for embeddings search
  path: examples/vector_databases/chroma/Using_Chroma_for_embeddings_search.ipynb
  date: 2023-06-28
  authors:
    - colin-openai
    - atroyn
  tags:
    - embeddings

- title: Robust question answering with Chroma and OpenAI
  path: examples/vector_databases/chroma/hyde-with-chroma-and-openai.ipynb
  date: 2023-04-06
  authors:
    - atroyn
  tags:
    - embeddings
    - completions

- title: Elasticsearch
  path: examples/vector_databases/elasticsearch/README.md
  date: 2023-08-29
  authors:
    - leemthompo
  tags:
    - embeddings
    - completions

- title: Retrieval augmented generation using Elasticsearch and OpenAI
  path: >-
    examples/vector_databases/elasticsearch/elasticsearch-retrieval-augmented-generation.ipynb
  date: 2023-08-29
  authors:
    - leemthompo
  tags:
    - embeddings
    - completions

- title: Semantic search using Elasticsearch and OpenAI
  path: examples/vector_databases/elasticsearch/elasticsearch-semantic-search.ipynb
  date: 2023-08-29
  authors:
    - leemthompo
  tags:
    - embeddings
    - completions

- title: Using Hologres as a vector database for OpenAI embeddings
  path: >-
    examples/vector_databases/hologres/Getting_started_with_Hologres_and_OpenAI.ipynb
  date: 2023-05-19
  authors:
    - zcgeng
  tags:
    - embeddings

- title: Kusto as a vector database for embeddings
  path: >-
    examples/vector_databases/kusto/Getting_started_with_kusto_and_openai_embeddings.ipynb
  date: 2023-05-10
  authors:
    - Anshul Sharma
  tags:
    - embeddings

- title: Kusto as a vector database
  path: examples/vector_databases/kusto/README.md
  date: 2023-05-10
  authors:
    - Anshul Sharma
  tags:
    - embeddings

- title: Filtered search with Milvus and OpenAI
  path: >-
    examples/vector_databases/milvus/Filtered_search_with_Milvus_and_OpenAI.ipynb
  date: 2023-03-28
  authors:
    - filip-halt
  tags:
    - embeddings

- title: Getting started with Milvus and OpenAI
  path: >-
    examples/vector_databases/milvus/Getting_started_with_Milvus_and_OpenAI.ipynb
  date: 2023-03-28
  authors:
    - filip-halt
  tags:
    - embeddings

- title: Using MyScale as a vector database for OpenAI embeddings
  path: >-
    examples/vector_databases/myscale/Getting_started_with_MyScale_and_OpenAI.ipynb
  date: 2023-05-01
  authors:
    - melovy
  tags:
    - embeddings

- title: Using MyScale for embeddings search
  path: examples/vector_databases/myscale/Using_MyScale_for_embeddings_search.ipynb
  date: 2023-06-28
  authors:
    - colin-openai
  tags:
    - embeddings

- title: Retrieval augmentation for GPT-4 using Pinecone
  path: examples/vector_databases/pinecone/GPT4_Retrieval_Augmentation.ipynb
  date: 2023-03-24
  authors:
    - jamescalam
  tags:
    - embeddings
    - completions
    - tiktoken

- title: Retrieval augmented generative question answering with Pinecone
  path: examples/vector_databases/pinecone/Gen_QA.ipynb
  date: 2023-02-07
  authors:
    - jamescalam
  tags:
    - embeddings
    - completions

- title: Pinecone vector database
  path: examples/vector_databases/pinecone/README.md
  date: 2023-03-24
  authors:
    - jamescalam
  tags:
    - embeddings
    - completions

- title: Semantic search with Pinecone and OpenAI
  path: examples/vector_databases/pinecone/Semantic_Search.ipynb
  date: 2023-03-24
  authors:
    - jamescalam
  tags:
    - embeddings

- title: Using Pinecone for embeddings search
  path: >-
    examples/vector_databases/pinecone/Using_Pinecone_for_embeddings_search.ipynb
  date: 2023-06-28
  authors:
    - colin-openai
  tags:
    - embeddings

- title: Using Qdrant as a vector database for OpenAI embeddings
  path: >-
    examples/vector_databases/qdrant/Getting_started_with_Qdrant_and_OpenAI.ipynb
  date: 2023-02-16
  authors:
    - kacperlukawski
  tags:
    - embeddings

- title: Question answering with Langchain, Qdrant and OpenAI
  path: examples/vector_databases/qdrant/QA_with_Langchain_Qdrant_and_OpenAI.ipynb
  date: 2023-02-16
  authors:
    - kacperlukawski
  tags:
    - embeddings

- title: Using Qdrant for embeddings search
  path: examples/vector_databases/qdrant/Using_Qdrant_for_embeddings_search.ipynb
  date: 2023-06-28
  authors:
    - colin-openai
    - kacperlukawski
  tags:
    - embeddings

- title: Redis
  path: examples/vector_databases/redis/README.md
  date: 2023-02-13
  authors:
    - Spartee
  tags:
    - embeddings
    - completions

- title: Using Redis for embeddings search
  path: examples/vector_databases/redis/Using_Redis_for_embeddings_search.ipynb
  date: 2023-06-28
  authors:
    - colin-openai
  tags:
    - embeddings

- title: Using Redis as a vector database with OpenAI
  path: examples/vector_databases/redis/getting-started-with-redis-and-openai.ipynb
  date: 2023-02-13
  authors:
    - Spartee
  tags:
    - embeddings

- title: Running hybrid VSS queries with Redis and OpenAI
  path: examples/vector_databases/redis/redis-hybrid-query-examples.ipynb
  date: 2023-05-11
  authors:
    - Michael Yuan
  tags:
    - embeddings

- title: Redis vectors as JSON with OpenAI
  path: examples/vector_databases/redis/redisjson/redisjson.ipynb
  date: 2023-05-10
  authors:
    - Michael Yuan
  tags:
    - embeddings

- title: Redis as a context store with Chat Completions
  path: examples/vector_databases/redis/redisqna/redisqna.ipynb
  date: 2023-05-11
  authors:
    - Michael Yuan
  tags:
    - completions
    - embeddings

- title: Using Tair as a vector database for OpenAI embeddings
  path: examples/vector_databases/tair/Getting_started_with_Tair_and_OpenAI.ipynb
  date: 2023-09-11
  authors:
    - dongqqcom
  tags:
    - embeddings

- title: Question answering with Langchain, Tair and OpenAI
  path: examples/vector_databases/tair/QA_with_Langchain_Tair_and_OpenAI.ipynb
  date: 2023-09-11
  authors:
    - dongqqcom
  tags:
    - embeddings
    - tiktoken
    - completions

- title: Typesense
  path: examples/vector_databases/typesense/README.md
  date: 2023-04-13
  authors:
    - jasonbosco
  tags:
    - embeddings

- title: Using Typesense for embeddings search
  path: >-
    examples/vector_databases/typesense/Using_Typesense_for_embeddings_search.ipynb
  date: 2023-06-28
  authors:
    - colin-openai
  tags:
    - embeddings

- title: Weaviate <> OpenAI
  path: examples/vector_databases/weaviate/README.md
  date: 2023-02-13
  authors:
    - colin-openai
  tags:
    - embeddings

- title: Using Weaviate for embeddings search
  path: >-
    examples/vector_databases/weaviate/Using_Weaviate_for_embeddings_search.ipynb
  date: 2023-06-28
  authors:
    - colin-openai
  tags:
    - embeddings

- title: Using Weaviate with generative OpenAI module for generative search
  path: >-
    examples/vector_databases/weaviate/generative-search-with-weaviate-and-openai.ipynb
  date: 2023-05-22
  authors:
    - sebawita
  tags:
    - embeddings
    - completions

- title: Using Weaviate with OpenAI vectorize module for embeddings search
  path: >-
    examples/vector_databases/weaviate/getting-started-with-weaviate-and-openai.ipynb
  date: 2023-02-13
  authors:
    - colin-openai
  tags:
    - embeddings

- title: Using Weaviate with OpenAI vectorize module for hybrid search
  path: >-
    examples/vector_databases/weaviate/hybrid-search-with-weaviate-and-openai.ipynb
  date: 2023-02-13
  authors:
    - colin-openai
  tags:
    - embeddings

- title: Question Answering in Weaviate with OpenAI Q&A module
  path: >-
    examples/vector_databases/weaviate/question-answering-with-weaviate-and-openai.ipynb
  date: 2023-02-13
  authors:
    - colin-openai
  tags:
    - embeddings
    - completions

- title: Filtered Search with Zilliz and OpenAI
  path: >-
    examples/vector_databases/zilliz/Filtered_search_with_Zilliz_and_OpenAI.ipynb
  date: 2023-03-28
  authors:
    - filip-halt
  tags:
    - embeddings

- title: Getting Started with Zilliz and OpenAI
  path: >-
    examples/vector_databases/zilliz/Getting_started_with_Zilliz_and_OpenAI.ipynb
  date: 2023-03-28
  authors:
    - filip-halt
  tags:
    - embeddings

- title: Techniques to improve reliability
  path: articles/techniques_to_improve_reliability.md
  redirects:
    - techniques_to_improve_reliability
  date: 2022-09-12
  authors:
    - ted-at-openai
  tags:
    - completions

- title: How to work with large language models
  path: articles/how_to_work_with_large_language_models.md
  redirects:
    - how_to_work_with_large_language_models
  date: 2023-01-20
  authors:
    - ted-at-openai
  tags:
    - completions

- title: Use cases for embeddings
  path: articles/text_comparison_examples.md
  redirects:
    - text_comparison_examples
  date: 2023-01-20
  authors:
    - ted-at-openai
  tags:
    - embeddings

- title: Related resources from around the web
  path: articles/related_resources.md
  redirects:
    - related_resources
  date: 2023-01-20
  authors:
    - ted-at-openai
    - simonpfish
  tags:
    - completions
    - embeddings

- title: Fine-Tuning for retrieval augmented generation (RAG) with Qdrant
  path: examples/fine-tuned_qa/ft_retrieval_augmented_generation_qdrant.ipynb
  date: 2023-09-04
  authors:
    - NirantK
  tags:
    - completions
    - embeddings
    - fine-tuning

- title: How to automate AWS tasks with function calling
  path: examples/third_party/How_to_automate_S3_storage_with_functions.ipynb
  date: 2023-09-27
  authors:
    - Barqawiz
  tags:
    - completions
    - embeddings
    - functions

- title: Neon as a vector database
  path: examples/vector_databases/neon/README.md
  date: 2023-09-28
  authors:
    - Barqawiz
  tags:
    - embeddings

- title: Vector similarity search using Neon Postgres
  path: examples/vector_databases/neon/neon-postgres-vector-search-pgvector.ipynb
  date: 2023-09-28
  authors:
    - danieltprice
  tags:
    - embeddings

- title: Question answering with LangChain, Deep Lake, & OpenAI
  path: examples/vector_databases/deeplake/deeplake_langchain_qa.ipynb
  date: 2023-09-30
  authors:
    - FayazRahman
  tags:
    - embeddings

- title: Fine-tuning OpenAI models with Weights & Biases
  path: examples/third_party/GPT_finetuning_with_wandb.ipynb
  date: 2023-10-04
  authors:
    - ash0ts
  tags:
    - tiktoken
    - completions
    - fine-tuning

- title: OpenAI API Monitoring with Weights & Biases Weave
  path: examples/third_party/Openai_monitoring_with_wandb_weave.ipynb
  date: 2023-10-04
  authors:
    - ash0ts
  tags:
    - tiktoken
    - completions

- title: How to build an agent with the OpenAI Node.js SDK
  path: examples/How_to_build_an_agent_with_the_node_sdk.mdx
  date: 2023-10-05
  authors:
    - perborgen
  tags:
    - completions
    - functions
    - agents

- title: Named Entity Recognition to Enrich Text
  path: examples/Named_Entity_Recognition_to_enrich_text.ipynb
  date: 2023-10-20
  authors:
    - dcarpintero
  tags:
    - completions
    - functions

- title: What makes documentation good
  path: articles/what_makes_documentation_good.md
  redirects:
    - what_makes_documentation_good
  date: 2023-09-01
  authors:
    - ted-at-openai
  tags: []

- title: Function calling with an OpenAPI specification
  path: examples/Function_calling_with_an_OpenAPI_spec.ipynb
  date: 2023-10-15
  authors:
    - shyamal-anadkat
    - simonpfish
  tags:
    - completions
    - functions

- title: Fine tuning for function calling
  path: examples/Fine_tuning_for_function_calling.ipynb
  date: 2023-11-07
  authors:
    - jhills20
    - ibigio
    - shyamal-anadkat
    - teomusatoiu
  tags:
    - completions
    - functions
    - fine-tuning

- title: Processing and narrating a video with GPT's visual capabilities and the TTS API
  path: examples/GPT_with_vision_for_video_understanding.ipynb
  date: 2023-11-06
  authors:
    - cathykc
  tags:
    - completions
    - vision
    - speech

- title: What's new with DALL·E 3?
  path: articles/what_is_new_with_dalle_3.mdx
  date: 2023-11-06
  authors:
    - 0hq
  tags:
    - dall-e

- title: How to make your completions outputs consistent with the new seed parameter
  path: examples/Reproducible_outputs_with_the_seed_parameter.ipynb
  date: 2023-11-06
  authors:
    - shyamal-anadkat
  tags:
    - completions

- title: Assistants API Overview (Python SDK)
  path: examples/Assistants_API_overview_python.ipynb
  date: 2023-11-10
  authors:
    - ibigio
  tags:
    - assistants
    - functions

- title: "Orchestrating Agents: Routines and Handoffs"
  path: examples/Orchestrating_agents.ipynb
  date: 2024-10-10
  authors:
    - ibigio
  tags:
    - completions
    - functions
    - agents

- title: MongoDB Atlas Vector Search
  path: examples/vector_databases/mongodb_atlas/README.md
  date: 2023-11-21
  authors:
    - prakul
  tags:
    - embeddings
    - completions

- title: Semantic search using MongoDB Atlas Vector Search and OpenAI
  path: examples/vector_databases/mongodb_atlas/semantic_search_using_mongodb_atlas_vector_search.ipynb
  date: 2023-11-21
  authors:
    - prakul
  tags:
    - embeddings
    - completions

- title: Evaluate RAG with LlamaIndex
  path: examples/evaluation/Evaluate_RAG_with_LlamaIndex.ipynb
  date: 2023-11-06
  authors:
    - Ravi Theja
  tags:
    - embeddings
    - completions

- title: RAG with a Graph database
  path: examples/RAG_with_graph_db.ipynb
  date: 2023-12-08
  authors:
    - katiagg
  tags:
    - embeddings
    - completions

- title: Supabase Vector Database
  path: examples/vector_databases/supabase/README.md
  date: 2023-12-04
  authors:
    - ggrn
  tags:
    - embeddings

- title: Semantic search using Supabase Vector
  path: examples/vector_databases/supabase/semantic-search.mdx
  date: 2023-12-04
  authors:
    - ggrn
  tags:
    - embeddings

- title: How to implement LLM guardrails
  path: examples/How_to_use_guardrails.ipynb
  date: 2023-12-19
  authors:
    - colin-openai
  tags:
    - guardrails

- title: How to combine GPT4o mini with RAG to create a clothing matchmaker app
  path: examples/How_to_combine_GPT4o_with_RAG_Outfit_Assistant.ipynb
  date: 2024-07-18
  authors:
    - teomusatoiu
  tags:
    - vision
    - embeddings

- title: How to parse PDF docs for RAG
  path: examples/Parse_PDF_docs_for_RAG.ipynb
  date: 2024-09-29
  authors:
    - katiagg
    - MW-OAI
  tags:
    - vision
    - embeddings

- title: Using GPT4o mini to tag and caption images
  path: examples/Tag_caption_images_with_GPT4V.ipynb
  date: 2024-07-18
  authors:
    - katiagg
  tags:
    - vision
    - embeddings

- title: How to use the moderation API
  path: examples/How_to_use_moderation.ipynb
  date: 2024-03-05
  authors:
    - teomusatoiu
  tags:
    - moderation

- title: Summarizing Long Documents
  path: examples/Summarizing_long_documents.ipynb
  date: 2024-04-19
  authors:
    - joe-at-openai
  tags:
    - chat

- title: Using GPT4 Vision with Function Calling
  path: examples/multimodal/Using_GPT4_Vision_With_Function_Calling.ipynb
  date: 2024-12-13
  authors:
    - shyamal-anadkat
    - MW-OAI
  tags:
    - chat
    - vision

- title: Synthetic data generation (Part 1)
  path: examples/SDG1.ipynb
  date: 2024-04-10
  authors:
    - dylanra-openai
  tags:
    - completions

- title: CLIP embeddings to improve multimodal RAG with GPT-4 Vision
  path: examples/custom_image_embedding_search.ipynb
  date: 2024-04-10
  authors:
    - dylanra-openai
  tags:
    - vision
    - embeddings

- title: Batch processing with the Batch API
  path: examples/batch_processing.ipynb
  date: 2024-04-24
  authors:
    - katiagg
  tags:
    - batch
    - completions

- title: Using tool required for customer service
  path: examples/Using_tool_required_for_customer_service.ipynb
  date: 2024-05-01
  authors:
    - colin-openai
  tags:
    - completions
    - functions

- title: Introduction to GPT-4o and GPT-4o mini
  path: examples/gpt4o/introduction_to_gpt4o.ipynb
  date: 2024-07-18
  authors:
    - justonf
  tags:
    - completions
    - vision
    - whisper

- title: Azure AI Search with Azure Functions and GPT Actions in ChatGPT
  path: examples/chatgpt/rag-quickstart/azure/Azure_AI_Search_with_Azure_Functions_and_GPT_Actions_in_ChatGPT.ipynb
  date: 2024-07-08
  authors:
    - maxreid-openai
  tags:
    - embeddings
    - chatgpt
    - tiktoken
    - completions
    - chatgpt-and-api

- title: GPT Actions library - getting started
  path: examples/chatgpt/gpt_actions_library/.gpt_action_getting_started.ipynb
  date: 2024-07-09
  authors:
    - aaronwilkowitz-openai
  tags:
    - gpt-actions-library
    - chatgpt

- title: GPT Actions library - BigQuery
  path: examples/chatgpt/gpt_actions_library/gpt_action_bigquery.ipynb
  date: 2024-07-09
  authors:
    - aaronwilkowitz-openai
  tags:
    - gpt-actions-library
    - chatgpt
    - chatgpt-data

- title: Data Extraction and Transformation in ELT Workflows using GPT-4o as an OCR Alternative
  path: examples/Data_extraction_transformation.ipynb
  date: 2024-07-09
  authors:
    - charuj
  tags:
    - completions
    - vision

- title: GPT Actions library - Outlook
  path: examples/chatgpt/gpt_actions_library/gpt_action_outlook.ipynb
  date: 2024-07-15
  authors:
    - rupert-openai
  tags:
    - gpt-actions-library
    - chatgpt
    - chatgpt-communication

- title: GPT Actions library - Sharepoint (Return Docs)
  path: examples/chatgpt/gpt_actions_library/gpt_action_sharepoint_doc.ipynb
  date: 2024-05-24
  authors:
    - maxreid-openai
  tags:
    - gpt-actions-library
    - chatgpt
    - chatgpt-productivity

- title: GPT Actions library - Sharepoint (Return Text)
  path: examples/chatgpt/gpt_actions_library/gpt_action_sharepoint_text.ipynb
  date: 2024-05-24
  authors:
    - maxreid-openai
  tags:
    - gpt-actions-library
    - chatgpt
    - chatgpt-productivity

- title: GPT Actions library (Middleware) - Azure Functions
  path: examples/chatgpt/gpt_actions_library/gpt_middleware_azure_function.ipynb
  date: 2024-05-24
  authors:
    - maxreid-openai
  tags:
    - gpt-actions-library
    - chatgpt
    - chatgpt-middleware

- title: GPT Actions library - Canvas Learning Management System
  path: examples/chatgpt/gpt_actions_library/gpt_action_canvas.md
  date: 2024-09-17
  authors:
    - keelan-openai
    - joecasson-openai
  tags:
    - gpt-actions-library
    - chatgpt

- title: GPT Actions library - Salesforce
  path: examples/chatgpt/gpt_actions_library/gpt_action_salesforce.ipynb
  date: 2024-07-18
  authors:
    - aa-openai
  tags:
    - gpt-actions-library
    - chatgpt

- title: GPT Actions library - Gmail
  path: examples/chatgpt/gpt_actions_library/gpt_action_gmail.ipynb
  date: 2024-07-24
  authors:
    - alwestmo-openai
  tags:
    - gpt-actions-library
    - chatgpt
    - chatgpt-communication

- title: GPT Actions library - Jira
  path: examples/chatgpt/gpt_actions_library/gpt_action_jira.ipynb
  date: 2024-07-24
  authors:
    - rupert-openai
  tags:
    - gpt-actions-library
    - chatgpt
    - chatgpt-productivity

- title: GPT Actions library - Notion
  path: examples/chatgpt/gpt_actions_library/gpt_action_notion.ipynb
  date: 2024-07-25
  authors:
    - dan-openai
  tags:
    - gpt-actions-library
    - chatgpt
    - chatgpt-productivity

- title: GPT Actions library - Confluence
  path: examples/chatgpt/gpt_actions_library/gpt_action_confluence.ipynb
  date: 2024-07-31
  authors:
    - eszuhany-openai
  tags:
    - gpt-actions-library
    - chatgpt
    - chatgpt-productivity

- title: GPT Actions library - SQL Database
  path: examples/chatgpt/gpt_actions_library/gpt_action_sql_database.ipynb
  date: 2024-07-31
  authors:
    - evanweiss-openai
  tags:
    - chatgpt
    - gpt-actions-library
    - chatgpt-data

- title: GPT Actions library - Box
  path: examples/chatgpt/gpt_actions_library/gpt_action_box.ipynb
  date: 2024-08-02
  authors:
    - keelan-openai
  tags:
    - gpt-actions-library
    - chatgpt
    - chatgpt-productivity

- title: GCP BigQuery Vector Search with GCP Functions and GPT Actions in ChatGPT
  path: examples/chatgpt/rag-quickstart/gcp/Getting_started_with_bigquery_vector_search_and_openai.ipynb
  date: 2024-08-02
  authors:
    - pap-openai
    - maxreid-openai
  tags:
    - embeddings
    - chatgpt
    - tiktoken
    - completions
    - chatgpt-and-api

- title: GPT Actions library - Zapier
  path: examples/chatgpt/gpt_actions_library/gpt_action_zapier.ipynb
  date: 2024-08-05
  authors:
    - dan-openai
  tags:
    - gpt-actions-library
    - chatgpt
    - chatgpt-middleware

- title: Structured Outputs for Multi-Agent Systems
  path: examples/Structured_outputs_multi_agent.ipynb
  date: 2024-08-06
  authors:
    - dylanra-openai
  tags:
    - completions
    - functions
    - agents

- title: Introduction to Structured Outputs
  path: examples/Structured_Outputs_Intro.ipynb
  date: 2024-08-06
  authors:
    - katiagg
  tags:
    - completions
    - functions

- title: GPT Actions library (Middleware) - Google Cloud Function
  path: examples/chatgpt/gpt_actions_library/gpt_middleware_google_cloud_function.md
  date: 2024-08-11
  authors:
    - girishd
  tags:
    - chatgpt
    - gpt-actions-library
    - chatgpt-middleware

- title: GPT Actions library - AWS Redshift
  path: examples/chatgpt/gpt_actions_library/gpt_action_redshift.ipynb
  date: 2024-08-09
  authors:
    - pap-openai
  tags:
    - gpt-actions-library
    - chatgpt
    - chatgpt-data

- title: GPT Actions library - AWS Middleware
  path: examples/chatgpt/gpt_actions_library/gpt_middleware_aws_function.ipynb
  date: 2024-08-09
  authors:
    - pap-openai
  tags:
    - gpt-actions-library
    - chatgpt
    - chatgpt-middleware

- title: GPT Actions library - Google Drive
  path: examples/chatgpt/gpt_actions_library/gpt_action_google_drive.ipynb
  date: 2024-08-11
  authors:
    - lxing-oai
  tags:
    - gpt-actions-library
    - chatgpt
    - chatgpt-productivity

- title: GPT Actions library - Snowflake Direct
  path: examples/chatgpt/gpt_actions_library/gpt_action_snowflake_direct.ipynb
  date: 2024-08-13
  authors:
    - gladstone-openai
  tags:
    - gpt-actions-library
    - chatgpt
    - chatgpt-data

- title: GPT Actions library - Snowflake Middleware
  path: examples/chatgpt/gpt_actions_library/gpt_action_snowflake_middleware.ipynb
  date: 2024-08-14
  authors:
    - gladstone-openai
  tags:
    - gpt-actions-library
    - chatgpt
    - chatgpt-data

- title: GPT Actions library - Retool Workflow
  path: examples/chatgpt/gpt_actions_library/gpt_action_retool_workflow.md
  date: 2024-08-28
  authors:
    - lspacagna-oai
  tags:
    - gpt-actions-library
    - chatgpt
    - chatgpt-middleware

- title: Using reasoning for data validation
  path: examples/o1/Using_reasoning_for_data_validation.ipynb
  date: 2024-09-12
  authors:
    - royziv11
  tags:
    - completions
    - reasoning

- title: Using reasoning for routine generation
  path: examples/o1/Using_reasoning_for_routine_generation.ipynb
  date: 2024-09-12
  authors:
    - royziv11
  tags:
    - completions
    - reasoning

- title: Using chained calls for o1 structured outputs
  path: examples/o1/Using_chained_calls_for_o1_structured_outputs.ipynb
  date: 2024-09-26
  authors:
    - ericning-o
  tags:
    - completions
    - reasoning

- title: Building a Bring Your Own Browser (BYOB) Tool for Web Browsing and Summarization
  path: examples/third_party/Web_search_with_google_api_bring_your_own_browser_tool.ipynb
  date: 2024-09-26
  authors:
    - msingh-openai
  tags:
    - completions

- title: Prompt Caching 101
  path: examples/Prompt_Caching101.ipynb
  date: 2024-10-01
  authors:
    - charuj
  tags:
    - latency
    - cost
    - prompt caching
    - completions

- title: GPT Actions library - Google Ads via Adzviser
  path: examples/chatgpt/gpt_actions_library/gpt_action_googleads_adzviser.ipynb
  date: 2024-10-10
  authors:
    - zeyuangu-adzviser
  tags:
    - gpt-actions-library
    - chatgpt
    - chatgpt-data
    - chatgpt-productivity
    - chatgpt-middleware

- title: Leveraging model distillation to fine-tune a model
  path: examples/Leveraging_model_distillation_to_fine-tune_a_model.ipynb
  date: 2024-10-16
  authors:
    - pap-openai
  tags:
    - completions
    - fine-tuning

- title: Voice Translation into Different Languages
  path: examples/voice_solutions/voice_translation_into_different_languages_using_GPT-4o.ipynb
  date: 2024-10-21
  authors:
    - msingh-openai
  tags:
    - completions
    - audio

- title: Enhance your prompts with meta prompting
  path: examples/Enhance_your_prompts_with_meta_prompting.ipynb
  date: 2024-10-23
  authors:
    - teomusatoiu
  tags:
    - completions
    - reasoning
  
- title: GPT Actions library - GitHub
  path: examples/chatgpt/gpt_actions_library/gpt_action_github.md
  date: 2024-10-23
  authors:
    - alwell-kevin
  tags:
    - gpt-actions-library
    - chatgpt
    - chatgpt-productivity

- title: Custom LLM as a Judge to Detect Hallucinations with Braintrust
  path: examples/Custom-LLM-as-a-Judge.ipynb
  date: 2024-10-14
  authors:
    - ankrgyl
    - shyamal-anadkat
  tags:
    - evals
    - completions

- title: Vision Fine-tuning on GPT-4o for Visual Question Answering
  path: examples/multimodal/Vision_Fine_tuning_on_GPT4o_for_Visual_Question_Answering.ipynb
  date: 2024-11-01
  authors:
    - danial-openai
  tags:
    - vision
    - fine-tuning
    - completions

- title: Steering Text-to-Speech for more dynamic audio generation
  path: examples/voice_solutions/steering_tts.ipynb
  date: 2024-11-01
  authors:
    - ericning-o
    - gbergengruen
  tags:
    - completions
    - audio

- title: Pinecone Vector Database and Retool Workflow with GPT Actions
  path: examples/chatgpt/rag-quickstart/pinecone-retool/gpt-action-pinecone-retool-rag.ipynb
  date: 2024-11-11
  authors:
    - lspacagna-oai
  tags:
    - gpt-actions-library
    - embeddings
    - chatgpt 
    - chatgpt-and-api
    
- title: Optimizing Retrieval-Augmented Generation using GPT-4o Vision Modality
  path: examples/vector_databases/pinecone/Using_vision_modality_for_RAG_with_Pinecone.ipynb
  date: 2024-11-12
  authors:
    - msingh-openai
  tags:
    - completions
    - vision

- title: GPT Actions library - Workday
  path: examples/chatgpt/gpt_actions_library/gpt_action_workday.md
  date: 2024-11-20
  authors:
    - erickgort
    - pap-openai
  tags:
    - gpt-actions-library
    - chatgpt-productivity
    - chatgpt

- title: GPT Actions library - Google Calendar
  path: examples/chatgpt/gpt_actions_library/gpt_action_google_calendar.md
  date: 2024-11-22
  authors:
    - lspacagna-oai
  tags:
    - gpt-actions-library
    - chatgpt
    - chatgpt-communication
    
- title: GPT Actions library - Tray.ai APIM 
  path: examples/chatgpt/gpt_actions_library/gpt_action_trayai_apim.md
  date: 2024-11-26
  authors:
    - kylecote-tray
  tags:
    - gpt-actions-library
    - chatgpt
    - chatgpt-middleware

- title: Reasoning over Code Quality and Security in GitHub Pull Requests
  path: examples/third_party/Code_quality_and_security_scan_with_GitHub_Actions.md
  date: 2024-12-24
  authors:
    - alwell-kevin
  tags:
    - SDLC
    - reasoning
    - completions

- title: How to evaluate LLMs for SQL generation
  path: examples/evaluation/How_to_evaluate_LLMs_for_SQL_generation.ipynb
  date: 2024-01-23
  authors:
    - colin-openai
  tags:
    - guardrails

- title: How to use the Usage API and Cost API to monitor your OpenAI usage
  path: examples/completions_usage_api.ipynb
  date: 2025-01-14
  authors:
    - MW-OAI
    - thli-openai
  tags:
    - usage-api
    - cost-api

- title: How to use the Usage API and Cost API to monitor your OpenAI usage
  path: examples/completions_usage_api.ipynb
  date: 2025-01-14
  authors:
    - MW-OAI
  tags:
    - usage-api
    - cost-api

- title: Build Your Own Code Interpreter - Dynamic Tool Generation and Execution With o3-mini
  path: examples/object_oriented_agentic_approach/Secure_code_interpreter_tool_for_LLM_agents.ipynb
  date: 2025-02-03
  authors:
    - msingh-openai
  tags:
    - completions

- title: Doing RAG on PDFs using File Search in the Responses API
  path: examples/File_Search_Responses.ipynb
  date: 2025-03-11
  authors:
    - pap-openai
  tags:
    - responses
    - functions<|MERGE_RESOLUTION|>--- conflicted
+++ resolved
@@ -4,7 +4,6 @@
 # should build pages for, and indicates metadata such as tags, creation date and
 # authors for each page.
 
-<<<<<<< HEAD
 - title: The Basics of the Agents SDK
   path: examples/agents_sdk/basics_of_agents_sdk/basics_of_agent_sdk.ipynb
   date: 2025-03-21
@@ -14,8 +13,8 @@
     - responses
     - web-search
     - file-search
-    - agents
-=======
+    - agents-sdk
+  
 - title: Automating Dispute Management with Agents SDK and Stripe API
   path: examples/agents_sdk/dispute_agent.ipynb
   date: 2025-03-17
@@ -26,7 +25,6 @@
     - agents-sdk
     - functions
 
->>>>>>> 70c790bc
 - title: Web Search and States with Responses API
   path: examples/responses_api/responses_example.ipynb
   date: 2025-03-11
