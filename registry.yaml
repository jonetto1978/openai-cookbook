--- conflicted
+++ resolved
@@ -1502,8 +1502,6 @@
     - completions
     - functions
 
-<<<<<<< HEAD
-=======
 - title: GPT Actions library (Middleware) - Google Cloud Function
   path: examples/chatgpt/gpt_actions_library/gpt_middleware_google_cloud_function.md
   date: 2024-08-11
@@ -1534,7 +1532,6 @@
     - chatgpt
     - chatgpt-middleware
 
->>>>>>> d4a72a3b
 - title: GPT Actions library - Google Drive
   path: examples/chatgpt/gpt_actions_library/gpt_action_google_drive.ipynb
   date: 2024-08-11
@@ -1542,9 +1539,6 @@
     - lxing-oai
   tags:
     - gpt-actions-library
-<<<<<<< HEAD
-    - chat
-=======
     - chatgpt
     - chatgpt-productivity
 
@@ -1611,5 +1605,4 @@
   authors:
     - msingh-openai
   tags:
-    - web-browsing
->>>>>>> d4a72a3b
+    - web-browsing