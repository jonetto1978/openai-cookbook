# yaml-language-server: $schema=./.github/registry_schema.json

# This file is used to generate cookbook.openai.com. It specifies which paths we
# should build pages for, and indicates metadata such as tags, creation date and
# authors for each page.

<<<<<<< HEAD
- title: Exploring Model Graders for Reinforcement Fine-Tuning
  path: examples/Reinforcement_Fine_Tuning.ipynb
  date: 2025-05-23
  authors:
    - theophile-openai
  tags:
    - reinforcement-learning
    - fine-tuning
    - reinforcement-learning-graders

=======
>>>>>>> 97e80fab
- title: Reinforcement Fine-tuning with the OpenAI API
  path: examples/fine-tuned_qa/reinforcement_finetuning_healthbench.ipynb
  date: 2025-05-21
  authors:
    - robert-tinn
  tags:
<<<<<<< HEAD
    - qa
    - evals
=======
    - fine-tuning
    - qa
    - evals
    - reinforcement
>>>>>>> 97e80fab

- title: Guide to Using the Responses API's MCP Tool 
  path: examples/mcp/mcp_tool_guide.ipynb
  date: 2025-05-21
  authors:
    - charuj
  tags:
    - mcp

- title: Image Understanding with RAG
  path: examples/multimodal/image_understanding_with_rag.ipynb
  date: 2025-05-16
  authors:
    - robert-tinn
  tags:
    - responses
    - images
    - RAG
    - vision

- title: Better performance from reasoning models using the Responses API
  path: examples/responses_api/reasoning_items.ipynb
  date: 2025-05-11
  authors:
    - billchen-openai
  tags:
    - responses
    - functions

- title: Context Summarization with Realtime API
  path: examples/Context_summarization_with_realtime_api.ipynb
  date: 2025-05-10
  authors:
    - minh-hoque
  tags:
    - audio
    - speech
    - tiktoken

- title: Comparing Speech-to-Text Methods with the OpenAI API
  path: examples/Speech_transcription_methods.ipynb
  date: 2025-04-29
  authors:
    - minh-hoque
  tags:
    - audio
    - speech
    - agents-sdk

- title: Practical Guide for Model Selection for Real‑World Use Cases
  path: examples/partners/model_selection_guide/model_selection_guide.ipynb
  date: 2025-05-07
  authors:
    - shikhar-cyber
    - kashyapm-tribe
    - saip-tribe
    - nharada-tribe
  tags:
    - responses
    - functions
    - web-search
    - tool calling
    - RAG
    - insurance
    - legal
    - pharma

- title: Evals API Use-case - Detecting prompt regressions
  path: examples/evaluation/use-cases/regression.ipynb
  date: 2025-04-08
  authors:
    - josiah-openai
  tags:
    - evals-api
    - completions

- title: Evals API Use-case - Bulk model and prompt experimentation
  path: examples/evaluation/use-cases/bulk-experimentation.ipynb
  date: 2025-04-08
  authors:
    - josiah-openai
  tags:
    - evals-api
    - completions

- title: Evals API Use-case - Monitoring stored completions
  path: examples/evaluation/use-cases/completion-monitoring.ipynb
  date: 2025-04-08
  authors:
    - josiah-openai
  tags:
    - evals-api
    - completions

- title: Evals API Use-case - Responses Evaluation
  path: examples/evaluation/use-cases/responses-evaluation.ipynb
  date: 2025-05-13
  authors:
    - willhath-openai
  tags:
    - evals-api
    - responses

- title: Multi-Tool Orchestration with RAG approach using OpenAI's Responses API
  path: examples/responses_api/responses_api_tool_orchestration.ipynb
  date: 2025-03-28
  authors:
    - shikhar-cyber
  tags:
    - responses
    - functions
    - pinecone
    - web-search

- title: Automating Dispute Management with Agents SDK and Stripe API
  path: examples/agents_sdk/dispute_agent.ipynb
  date: 2025-03-17
  authors:
    - danbell-openai
  tags:
    - responses
    - agents-sdk
    - functions

- title: Web Search and States with Responses API
  path: examples/responses_api/responses_example.ipynb
  date: 2025-03-11
  authors:
    - billchen-openai
  tags:
    - responses
    - web-search
    - functions

- title: Using logprobs
  path: examples/Using_logprobs.ipynb
  date: 2023-12-20
  authors:
    - jhills20
    - shyamal-anadkat
  tags:
    - completions

- title: Creating slides with the Assistants API and DALL·E 3
  path: examples/Creating_slides_with_Assistants_API_and_DALL-E3.ipynb
  date: 2023-12-08
  authors:
    - jhills20
  tags:
    - assistants
    - dall-e

- title: Data preparation and analysis for chat model fine-tuning
  path: examples/Chat_finetuning_data_prep.ipynb
  date: 2023-08-22
  authors:
    - mwu1993
    - simonpfish
  tags:
    - completions
    - tiktoken
    - fine-tuning

- title: Classification using embeddings
  path: examples/Classification_using_embeddings.ipynb
  date: 2022-07-11
  authors:
    - ted-at-openai
    - logankilpatrick
  tags:
    - embeddings

- title: Clustering
  path: examples/Clustering.ipynb
  date: 2022-03-10
  authors:
    - BorisPower
    - ted-at-openai
    - logankilpatrick
  tags:
    - embeddings

- title: Clustering for transaction classification
  path: examples/Clustering_for_transaction_classification.ipynb
  date: 2022-10-20
  authors:
    - colin-openai
    - ted-at-openai
  tags:
    - embeddings
    - completions

- title: Code search using embeddings
  path: examples/Code_search_using_embeddings.ipynb
  date: 2022-03-10
  authors:
    - BorisPower
    - logankilpatrick
    - eli64s
  tags:
    - embeddings

- title: Customizing embeddings
  path: examples/Customizing_embeddings.ipynb
  date: 2022-03-10
  authors:
    - ted-at-openai
    - BorisPower
  tags:
    - embeddings

- title: Embedding Wikipedia articles for search
  path: examples/Embedding_Wikipedia_articles_for_search.ipynb
  date: 2024-11-26
  authors:
    - ted-at-openai
  tags:
    - embeddings
    - completions

- title: Embedding texts that are longer than the model's maximum context length
  path: examples/Embedding_long_inputs.ipynb
  date: 2023-01-18
  authors:
    - filipeabperes
  tags:
    - embeddings
    - tiktoken

- title: Long document content extraction
  path: examples/Entity_extraction_for_long_documents.ipynb
  date: 2023-02-20
  authors:
    - colin-openai
  tags:
    - completions

- title: Fine tuning classification example
  path: examples/Fine-tuned_classification.ipynb
  date: 2022-03-10
  authors:
    - BorisPower
  tags:
    - completions
    - fine-tuning

- title: >-
    Function calling for nearby places: Leveraging the Google Places API and
    customer profiles
  path: examples/Function_calling_finding_nearby_places.ipynb
  date: 2023-08-11
  authors:
    - prestontuggle
  tags:
    - completions
    - functions

- title: Using embeddings
  path: examples/Using_embeddings.ipynb
  date: 2022-03-10
  authors:
    - BorisPower
    - ted-at-openai
    - logankilpatrick
    - jbeutler-openai
  tags:
    - embeddings

- title: How to build a tool-using agent with LangChain
  path: examples/How_to_build_a_tool-using_agent_with_Langchain.ipynb
  date: 2023-05-02
  authors:
    - colin-openai
  tags:
    - completions
    - embeddings
    - agents

- title: How to use functions with a knowledge base
  path: examples/How_to_call_functions_for_knowledge_retrieval.ipynb
  date: 2023-06-14
  authors:
    - colin-openai
    - ishida-openai
  tags:
    - completions
    - functions

- title: How to call functions with chat models
  path: examples/How_to_call_functions_with_chat_models.ipynb
  date: 2023-06-13
  authors:
    - colin-openai
    - joe-at-openai
  tags:
    - completions
    - functions

- title: How to count tokens with Tiktoken
  path: examples/How_to_count_tokens_with_tiktoken.ipynb
  date: 2022-12-16
  authors:
    - ted-at-openai
  tags:
    - tiktoken
    - completions

- title: How to fine-tune chat models
  path: examples/How_to_finetune_chat_models.ipynb
  date: 2024-07-23
  authors:
    - simonpfish
    - shyamal-anadkat
  tags:
    - completions
    - fine-tuning

- title: How to format inputs to ChatGPT models
  path: examples/How_to_format_inputs_to_ChatGPT_models.ipynb
  date: 2023-03-01
  authors:
    - ted-at-openai
  tags:
    - completions
    - tiktoken

- title: How to handle rate limits
  path: examples/How_to_handle_rate_limits.ipynb
  date: 2025-01-22
  authors:
    - ted-at-openai
    - dwigg-openai
  tags:
    - completions
    - embeddings

- title: How to stream completions
  path: examples/How_to_stream_completions.ipynb
  date: 2022-09-02
  authors:
    - ted-at-openai
  tags:
    - completions

- title: Multiclass Classification for Transactions
  path: examples/Multiclass_classification_for_transactions.ipynb
  date: 2022-10-20
  authors:
    - colin-openai
    - vishnu-oai
  tags:
    - embeddings
    - completions

- title: Get embeddings from dataset
  path: examples/Get_embeddings_from_dataset.ipynb
  date: 2022-03-10
  authors:
    - BorisPower
    - ted-at-openai
  tags:
    - embeddings

- title: Question answering using a search API and re-ranking
  path: examples/Question_answering_using_a_search_API.ipynb
  date: 2023-06-16
  authors:
    - simonpfish
    - ted-at-openai
  tags:
    - embeddings
    - completions

- title: Question answering using embeddings-based search
  path: examples/Question_answering_using_embeddings.ipynb
  date: 2022-06-10
  authors:
    - ted-at-openai
    - MikeHeaton
  tags:
    - embeddings
    - completions

- title: Recommendation using embeddings and nearest neighbor search
  path: examples/Recommendation_using_embeddings.ipynb
  date: 2022-03-10
  authors:
    - ted-at-openai
    - BorisPower
    - logankilpatrick
  tags:
    - embeddings

- title: Regression using the embeddings
  path: examples/Regression_using_embeddings.ipynb
  date: 2022-03-10
  authors:
    - BorisPower
    - ted-at-openai
    - logankilpatrick
  tags:
    - embeddings

- title: Search reranking with cross-encoders
  path: examples/Search_reranking_with_cross-encoders.ipynb
  date: 2023-06-28
  authors:
    - colin-openai
  tags:
    - embeddings
    - completions

- title: Semantic text search using embeddings
  path: examples/Semantic_text_search_using_embeddings.ipynb
  date: 2022-03-10
  authors:
    - BorisPower
    - ted-at-openai
    - logankilpatrick
  tags:
    - embeddings

- title: Unit test writing using a multi-step prompt
  path: examples/Unit_test_writing_using_a_multi-step_prompt.ipynb
  date: 2022-11-15
  authors:
    - ted-at-openai
  tags:
    - completions

- title: Unit test writing using a multi-step prompt with legacy Completions
  path: >-
    examples/Unit_test_writing_using_a_multi-step_prompt_with_older_completions_API.ipynb
  date: 2023-05-19
  authors:
    - ted-at-openai
  tags:
    - completions

- title: User and product embeddings
  path: examples/User_and_product_embeddings.ipynb
  date: 2022-03-10
  authors:
    - BorisPower
  tags:
    - embeddings

- title: Visualizing the embeddings in 2D
  path: examples/Visualizing_embeddings_in_2D.ipynb
  date: 2022-03-10
  authors:
    - BorisPower
    - ted-at-openai
  tags:
    - embeddings

- title: Visualizing embeddings in 3D
  path: examples/Visualizing_embeddings_in_3D.ipynb
  date: 2022-03-10
  authors:
    - BorisPower
    - ted-at-openai
  tags:
    - embeddings

- title: Visualizing embeddings in Weights and Biases
  path: examples/third_party/Visualizing_embeddings_in_wandb.ipynb
  date: 2023-02-01
  authors:
    - scottire
  tags:
    - embeddings

- title: Visualizing embeddings in Atlas
  path: examples/third_party/Visualizing_embeddings_with_Atlas.ipynb
  date: 2023-03-28
  authors:
    - AndriyMulyar
    - TDulka
  tags:
    - embeddings

- title: "Addressing transcription misspellings: prompt vs post-processing"
  path: examples/Whisper_correct_misspelling.ipynb
  date: 2023-08-11
  authors:
    - prestontuggle
  tags:
    - whisper
    - completions

- title: "Enhancing Whisper transcriptions: pre- & post-processing techniques"
  path: examples/Whisper_processing_guide.ipynb
  date: 2023-08-11
  authors:
    - prestontuggle
  tags:
    - whisper

- title: Whisper prompting guide
  path: examples/Whisper_prompting_guide.ipynb
  date: 2023-06-27
  authors:
    - prestontuggle
  tags:
    - whisper
    - completions

- title: Zero-shot classification with embeddings
  path: examples/Zero-shot_classification_with_embeddings.ipynb
  date: 2022-03-10
  authors:
    - BorisPower
    - ted-at-openai
    - logankilpatrick
  tags:
    - embeddings

- title: Azure Chat Completions example (preview)
  path: examples/azure/chat.ipynb
  date: 2023-03-28
  authors:
    - cmurtz-msft
    - glecaros
    - kristapratico
  tags:
    - completions

- title: Azure Chat Completion models with your own data (preview)
  path: examples/azure/chat_with_your_own_data.ipynb
  date: 2023-09-11
  authors:
    - kristapratico
  tags:
    - completions

- title: Azure embeddings example
  path: examples/azure/embeddings.ipynb
  date: 2022-07-12
  authors:
    - ted-at-openai
    - cmurtz-msft
    - glecaros
    - kristapratico
  tags:
    - embeddings

- title: Azure functions example
  path: examples/azure/functions.ipynb
  date: 2023-07-21
  authors:
    - kristapratico
  tags:
    - completions
    - functions

- title: Translate a book writen in LaTeX from Slovenian into English
  path: examples/book_translation/translate_latex_book.ipynb
  date: 2022-03-10
  authors:
    - BorisPower
  tags:
    - completions
    - tiktoken

- title: How to create dynamic masks with DALL·E and Segment Anything
  path: >-
    examples/dalle/How_to_create_dynamic_masks_with_DALL-E_and_Segment_Anything.ipynb
  date: 2023-05-19
  authors:
    - colin-openai
  tags:
    - dall-e

- title: How to use the DALL·E API
  path: examples/dalle/Image_generations_edits_and_variations_with_DALL-E.ipynb
  date: 2022-11-04
  authors:
    - ted-at-openai
  tags:
    - dall-e

- title: How to evaluate a summarization task
  path: examples/evaluation/How_to_eval_abstractive_summarization.ipynb
  date: 2023-08-16
  authors:
    - shyamal-anadkat
    - simonpfish
  tags:
    - embeddings
    - completions

- title: Getting Started with OpenAI Evals
  path: examples/evaluation/Getting_Started_with_OpenAI_Evals.ipynb
  date: 2024-03-21
  authors:
    - royziv11
    - shyamal-anadkat
  tags:
    - completions

- title: Developing Hallucination Guardrails
  path: examples/Developing_hallucination_guardrails.ipynb
  date: 2024-05-29
  authors:
    - royziv11
  tags:
    - guardrails

- title: Fine-Tuned Q&A - collect data
  path: examples/fine-tuned_qa/olympics-1-collect-data.ipynb
  date: 2022-03-10
  authors:
    - ted-at-openai
    - BorisPower
  tags:
    - embeddings
    - completions
    - fine-tuning

- title: Fine-Tuned Q&A - create Q&A
  path: examples/fine-tuned_qa/olympics-2-create-qa.ipynb
  date: 2022-03-10
  authors:
    - ted-at-openai
    - BorisPower
  tags:
    - embeddings
    - completions
    - fine-tuning

- title: Fine-Tuned Q&A - train
  path: examples/fine-tuned_qa/olympics-3-train-qa.ipynb
  date: 2022-03-10
  authors:
    - ted-at-openai
    - BorisPower
  tags:
    - completions
    - embeddings
    - fine-tuning

- title: Visualizing the embeddings in Kangas
  path: examples/third_party/Visualizing_embeddings_in_Kangas.ipynb
  date: 2023-07-11
  authors:
    - dsblank
  tags:
    - embeddings

- title: Financial document analysis with LlamaIndex
  path: >-
    examples/third_party/financial_document_analysis_with_llamaindex.ipynb
  date: 2023-06-22
  authors:
    - Disiok
  tags:
    - embeddings
    - completions

- title: Vector databases
  path: examples/vector_databases/README.md
  date: 2023-06-28
  authors:
    - colin-openai
    - moizsajid
  tags:
    - embeddings

- title: Using PolarDB-PG as a vector database for OpenAI embeddings
  path: >-
    examples/vector_databases/PolarDB/Getting_started_with_PolarDB_and_OpenAI.ipynb
  date: 2023-07-11
  authors:
    - liuchengshan-lcs
  tags:
    - embeddings

- title: Semantic search with SingleStoreDB
  path: >-
    examples/vector_databases/SingleStoreDB/OpenAI_wikipedia_semantic_search.ipynb
  date: 2023-05-22
  authors:
    - arno756
  tags:
    - completions
    - embeddings

- title: SingleStoreDB
  path: examples/vector_databases/SingleStoreDB/README.md
  date: 2023-05-22
  authors:
    - arno756
  tags:
    - embeddings
    - completions

- title: Using AnalyticDB as a vector database for OpenAI embeddings
  path: >-
    examples/vector_databases/analyticdb/Getting_started_with_AnalyticDB_and_OpenAI.ipynb
  date: 2023-04-06
  authors:
    - wangxuqi
  tags:
    - embeddings

- title: Question answering with Langchain, AnalyticDB and OpenAI
  path: >-
    examples/vector_databases/analyticdb/QA_with_Langchain_AnalyticDB_and_OpenAI.ipynb
  date: 2023-05-05
  authors:
    - wangxuqi
  tags:
    - embeddings
    - tiktoken

- title: Azure AI Search as a vector database for OpenAI embeddings
  path: >-
    examples/vector_databases/azuresearch/Getting_started_with_azure_ai_search_and_openai.ipynb
  date: 2023-09-11
  authors:
    - farzad528
  tags:
    - embeddings

- title: Philosophy with vector embeddings, OpenAI and Cassandra / Astra DB
  path: examples/vector_databases/cassandra_astradb/Philosophical_Quotes_CQL.ipynb
  date: 2023-08-29
  authors:
    - hemidactylus
  tags:
    - embeddings
    - completions

- title: Philosophy with vector embeddings, OpenAI and Cassandra / Astra DB
  path: >-
    examples/vector_databases/cassandra_astradb/Philosophical_Quotes_cassIO.ipynb
  date: 2023-08-29
  authors:
    - hemidactylus
  tags:
    - embeddings
    - completions

- title: Cassandra / Astra DB
  path: examples/vector_databases/cassandra_astradb/README.md
  date: 2023-08-29
  authors:
    - hemidactylus
  tags:
    - embeddings

- title: Using Chroma for embeddings search
  path: examples/vector_databases/chroma/Using_Chroma_for_embeddings_search.ipynb
  date: 2023-06-28
  authors:
    - colin-openai
    - atroyn
  tags:
    - embeddings

- title: Robust question answering with Chroma and OpenAI
  path: examples/vector_databases/chroma/hyde-with-chroma-and-openai.ipynb
  date: 2025-04-23
  authors:
    - atroyn
    - brandonbaker-openai
  tags:
    - embeddings
    - completions

- title: Elasticsearch
  path: examples/vector_databases/elasticsearch/README.md
  date: 2023-08-29
  authors:
    - leemthompo
  tags:
    - embeddings
    - completions

- title: Retrieval augmented generation using Elasticsearch and OpenAI
  path: >-
    examples/vector_databases/elasticsearch/elasticsearch-retrieval-augmented-generation.ipynb
  date: 2023-08-29
  authors:
    - leemthompo
  tags:
    - embeddings
    - completions

- title: Semantic search using Elasticsearch and OpenAI
  path: examples/vector_databases/elasticsearch/elasticsearch-semantic-search.ipynb
  date: 2023-08-29
  authors:
    - leemthompo
  tags:
    - embeddings
    - completions

- title: Using Hologres as a vector database for OpenAI embeddings
  path: >-
    examples/vector_databases/hologres/Getting_started_with_Hologres_and_OpenAI.ipynb
  date: 2023-05-19
  authors:
    - zcgeng
  tags:
    - embeddings

- title: Kusto as a vector database for embeddings
  path: >-
    examples/vector_databases/kusto/Getting_started_with_kusto_and_openai_embeddings.ipynb
  date: 2023-05-10
  authors:
    - Anshul Sharma
  tags:
    - embeddings

- title: Kusto as a vector database
  path: examples/vector_databases/kusto/README.md
  date: 2023-05-10
  authors:
    - Anshul Sharma
  tags:
    - embeddings

- title: Filtered search with Milvus and OpenAI
  path: >-
    examples/vector_databases/milvus/Filtered_search_with_Milvus_and_OpenAI.ipynb
  date: 2023-03-28
  authors:
    - filip-halt
  tags:
    - embeddings

- title: Getting started with Milvus and OpenAI
  path: >-
    examples/vector_databases/milvus/Getting_started_with_Milvus_and_OpenAI.ipynb
  date: 2023-03-28
  authors:
    - filip-halt
  tags:
    - embeddings

- title: Using MyScale as a vector database for OpenAI embeddings
  path: >-
    examples/vector_databases/myscale/Getting_started_with_MyScale_and_OpenAI.ipynb
  date: 2023-05-01
  authors:
    - melovy
  tags:
    - embeddings

- title: Using MyScale for embeddings search
  path: examples/vector_databases/myscale/Using_MyScale_for_embeddings_search.ipynb
  date: 2023-06-28
  authors:
    - colin-openai
  tags:
    - embeddings

- title: Retrieval augmentation for GPT-4 using Pinecone
  path: examples/vector_databases/pinecone/GPT4_Retrieval_Augmentation.ipynb
  date: 2023-03-24
  authors:
    - jamescalam
  tags:
    - embeddings
    - completions
    - tiktoken

- title: Retrieval augmented generative question answering with Pinecone
  path: examples/vector_databases/pinecone/Gen_QA.ipynb
  date: 2023-02-07
  authors:
    - jamescalam
  tags:
    - embeddings
    - completions

- title: Pinecone vector database
  path: examples/vector_databases/pinecone/README.md
  date: 2023-03-24
  authors:
    - jamescalam
  tags:
    - embeddings
    - completions

- title: Semantic search with Pinecone and OpenAI
  path: examples/vector_databases/pinecone/Semantic_Search.ipynb
  date: 2023-03-24
  authors:
    - jamescalam
  tags:
    - embeddings

- title: Using Pinecone for embeddings search
  path: >-
    examples/vector_databases/pinecone/Using_Pinecone_for_embeddings_search.ipynb
  date: 2023-06-28
  authors:
    - colin-openai
  tags:
    - embeddings

- title: Using Qdrant as a vector database for OpenAI embeddings
  path: >-
    examples/vector_databases/qdrant/Getting_started_with_Qdrant_and_OpenAI.ipynb
  date: 2023-02-16
  authors:
    - kacperlukawski
  tags:
    - embeddings

- title: Question answering with Langchain, Qdrant and OpenAI
  path: examples/vector_databases/qdrant/QA_with_Langchain_Qdrant_and_OpenAI.ipynb
  date: 2023-02-16
  authors:
    - kacperlukawski
  tags:
    - embeddings

- title: Using Qdrant for embeddings search
  path: examples/vector_databases/qdrant/Using_Qdrant_for_embeddings_search.ipynb
  date: 2023-06-28
  authors:
    - colin-openai
    - kacperlukawski
  tags:
    - embeddings

- title: Redis
  path: examples/vector_databases/redis/README.md
  date: 2023-02-13
  authors:
    - Spartee
  tags:
    - embeddings
    - completions

- title: Using Redis for embeddings search
  path: examples/vector_databases/redis/Using_Redis_for_embeddings_search.ipynb
  date: 2023-06-28
  authors:
    - colin-openai
  tags:
    - embeddings

- title: Using Redis as a vector database with OpenAI
  path: examples/vector_databases/redis/getting-started-with-redis-and-openai.ipynb
  date: 2023-02-13
  authors:
    - Spartee
  tags:
    - embeddings

- title: Running hybrid VSS queries with Redis and OpenAI
  path: examples/vector_databases/redis/redis-hybrid-query-examples.ipynb
  date: 2023-05-11
  authors:
    - Michael Yuan
  tags:
    - embeddings

- title: Redis vectors as JSON with OpenAI
  path: examples/vector_databases/redis/redisjson/redisjson.ipynb
  date: 2023-05-10
  authors:
    - Michael Yuan
  tags:
    - embeddings

- title: Redis as a context store with Chat Completions
  path: examples/vector_databases/redis/redisqna/redisqna.ipynb
  date: 2023-05-11
  authors:
    - Michael Yuan
  tags:
    - completions
    - embeddings

- title: Using Tair as a vector database for OpenAI embeddings
  path: examples/vector_databases/tair/Getting_started_with_Tair_and_OpenAI.ipynb
  date: 2023-09-11
  authors:
    - dongqqcom
  tags:
    - embeddings

- title: Question answering with Langchain, Tair and OpenAI
  path: examples/vector_databases/tair/QA_with_Langchain_Tair_and_OpenAI.ipynb
  date: 2023-09-11
  authors:
    - dongqqcom
  tags:
    - embeddings
    - tiktoken
    - completions

- title: Typesense
  path: examples/vector_databases/typesense/README.md
  date: 2023-04-13
  authors:
    - jasonbosco
  tags:
    - embeddings

- title: Using Typesense for embeddings search
  path: >-
    examples/vector_databases/typesense/Using_Typesense_for_embeddings_search.ipynb
  date: 2023-06-28
  authors:
    - colin-openai
  tags:
    - embeddings

- title: Weaviate <> OpenAI
  path: examples/vector_databases/weaviate/README.md
  date: 2023-02-13
  authors:
    - colin-openai
  tags:
    - embeddings

- title: Using Weaviate for embeddings search
  path: >-
    examples/vector_databases/weaviate/Using_Weaviate_for_embeddings_search.ipynb
  date: 2023-06-28
  authors:
    - colin-openai
  tags:
    - embeddings

- title: Using Weaviate with generative OpenAI module for generative search
  path: >-
    examples/vector_databases/weaviate/generative-search-with-weaviate-and-openai.ipynb
  date: 2023-05-22
  authors:
    - sebawita
  tags:
    - embeddings
    - completions

- title: Using Weaviate with OpenAI vectorize module for embeddings search
  path: >-
    examples/vector_databases/weaviate/getting-started-with-weaviate-and-openai.ipynb
  date: 2023-02-13
  authors:
    - colin-openai
  tags:
    - embeddings

- title: Using Weaviate with OpenAI vectorize module for hybrid search
  path: >-
    examples/vector_databases/weaviate/hybrid-search-with-weaviate-and-openai.ipynb
  date: 2023-02-13
  authors:
    - colin-openai
  tags:
    - embeddings

- title: Question Answering in Weaviate with OpenAI Q&A module
  path: >-
    examples/vector_databases/weaviate/question-answering-with-weaviate-and-openai.ipynb
  date: 2023-02-13
  authors:
    - colin-openai
  tags:
    - embeddings
    - completions

- title: Filtered Search with Zilliz and OpenAI
  path: >-
    examples/vector_databases/zilliz/Filtered_search_with_Zilliz_and_OpenAI.ipynb
  date: 2023-03-28
  authors:
    - filip-halt
  tags:
    - embeddings

- title: Getting Started with Zilliz and OpenAI
  path: >-
    examples/vector_databases/zilliz/Getting_started_with_Zilliz_and_OpenAI.ipynb
  date: 2023-03-28
  authors:
    - filip-halt
  tags:
    - embeddings

- title: Techniques to improve reliability
  path: articles/techniques_to_improve_reliability.md
  redirects:
    - techniques_to_improve_reliability
  date: 2022-09-12
  authors:
    - ted-at-openai
  tags:
    - completions

- title: How to work with large language models
  path: articles/how_to_work_with_large_language_models.md
  redirects:
    - how_to_work_with_large_language_models
  date: 2023-01-20
  authors:
    - ted-at-openai
  tags:
    - completions

- title: Use cases for embeddings
  path: articles/text_comparison_examples.md
  redirects:
    - text_comparison_examples
  date: 2023-01-20
  authors:
    - ted-at-openai
  tags:
    - embeddings

- title: ElatoAI - Realtime Speech AI Agents for ESP32 on Arduino
  path: examples/voice_solutions/running_realtime_api_speech_on_esp32_arduino_edge_runtime_elatoai.md
  date: 2025-05-01
  authors:
    - akashdeepdeb
  tags:
    - realtime-api
    - speech
    - audio
    - esp32
    - iot
    - arduino

- title: Related resources from around the web
  path: articles/related_resources.md
  redirects:
    - related_resources
  date: 2023-01-20
  authors:
    - ted-at-openai
    - simonpfish
  tags:
    - completions
    - embeddings

- title: Fine-Tuning for retrieval augmented generation (RAG) with Qdrant
  path: examples/fine-tuned_qa/ft_retrieval_augmented_generation_qdrant.ipynb
  date: 2023-09-04
  authors:
    - NirantK
  tags:
    - completions
    - embeddings
    - fine-tuning

- title: How to automate AWS tasks with function calling
  path: examples/third_party/How_to_automate_S3_storage_with_functions.ipynb
  date: 2023-09-27
  authors:
    - Barqawiz
  tags:
    - completions
    - embeddings
    - functions

- title: Neon as a vector database
  path: examples/vector_databases/neon/README.md
  date: 2023-09-28
  authors:
    - Barqawiz
  tags:
    - embeddings

- title: Vector similarity search using Neon Postgres
  path: examples/vector_databases/neon/neon-postgres-vector-search-pgvector.ipynb
  date: 2023-09-28
  authors:
    - danieltprice
  tags:
    - embeddings

- title: Question answering with LangChain, Deep Lake, & OpenAI
  path: examples/vector_databases/deeplake/deeplake_langchain_qa.ipynb
  date: 2023-09-30
  authors:
    - FayazRahman
  tags:
    - embeddings

- title: Fine-tuning OpenAI models with Weights & Biases
  path: examples/third_party/GPT_finetuning_with_wandb.ipynb
  date: 2023-10-04
  authors:
    - ash0ts
  tags:
    - tiktoken
    - completions
    - fine-tuning

- title: OpenAI API Monitoring with Weights & Biases Weave
  path: examples/third_party/Openai_monitoring_with_wandb_weave.ipynb
  date: 2023-10-04
  authors:
    - ash0ts
  tags:
    - tiktoken
    - completions

- title: How to build an agent with the OpenAI Node.js SDK
  path: examples/How_to_build_an_agent_with_the_node_sdk.mdx
  date: 2023-10-05
  authors:
    - perborgen
  tags:
    - completions
    - functions
    - agents

- title: Named Entity Recognition to Enrich Text
  path: examples/Named_Entity_Recognition_to_enrich_text.ipynb
  date: 2023-10-20
  authors:
    - dcarpintero
  tags:
    - completions
    - functions

- title: What makes documentation good
  path: articles/what_makes_documentation_good.md
  redirects:
    - what_makes_documentation_good
  date: 2023-09-01
  authors:
    - ted-at-openai
  tags: []

- title: Function calling with an OpenAPI specification
  path: examples/Function_calling_with_an_OpenAPI_spec.ipynb
  date: 2023-10-15
  authors:
    - shyamal-anadkat
    - simonpfish
  tags:
    - completions
    - functions

- title: Fine tuning for function calling
  path: examples/Fine_tuning_for_function_calling.ipynb
  date: 2023-11-07
  authors:
    - jhills20
    - ibigio
    - shyamal-anadkat
    - teomusatoiu
  tags:
    - completions
    - functions
    - fine-tuning

- title: Processing and narrating a video with GPT-4.1-mini's visual capabilities and GPT-4o TTS API
  path: examples/GPT_with_vision_for_video_understanding.ipynb
  date: 2025-04-22
  authors:
    - cathykc
    - rzhao-openai
  tags:
    - responses
    - vision
    - speech

- title: What's new with DALL·E 3?
  path: articles/what_is_new_with_dalle_3.mdx
  date: 2023-11-06
  authors:
    - 0hq
  tags:
    - dall-e

- title: How to make your completions outputs consistent with the new seed parameter
  path: examples/Reproducible_outputs_with_the_seed_parameter.ipynb
  date: 2023-11-06
  authors:
    - shyamal-anadkat
  tags:
    - completions

- title: Assistants API Overview (Python SDK)
  path: examples/Assistants_API_overview_python.ipynb
  date: 2023-11-10
  authors:
    - ibigio
  tags:
    - assistants
    - functions

- title: "Orchestrating Agents: Routines and Handoffs"
  path: examples/Orchestrating_agents.ipynb
  date: 2024-10-10
  authors:
    - ibigio
  tags:
    - completions
    - functions
    - agents

- title: MongoDB Atlas Vector Search
  path: examples/vector_databases/mongodb_atlas/README.md
  date: 2023-11-21
  authors:
    - prakul
  tags:
    - embeddings
    - completions

- title: Semantic search using MongoDB Atlas Vector Search and OpenAI
  path: examples/vector_databases/mongodb_atlas/semantic_search_using_mongodb_atlas_vector_search.ipynb
  date: 2023-11-21
  authors:
    - prakul
  tags:
    - embeddings
    - completions

- title: Evaluate RAG with LlamaIndex
  path: examples/evaluation/Evaluate_RAG_with_LlamaIndex.ipynb
  date: 2023-11-06
  authors:
    - Ravi Theja
  tags:
    - embeddings
    - completions

- title: RAG with a Graph database
  path: examples/RAG_with_graph_db.ipynb
  date: 2023-12-08
  authors:
    - katiagg
  tags:
    - embeddings
    - completions

- title: Supabase Vector Database
  path: examples/vector_databases/supabase/README.md
  date: 2023-12-04
  authors:
    - ggrn
  tags:
    - embeddings

- title: Semantic search using Supabase Vector
  path: examples/vector_databases/supabase/semantic-search.mdx
  date: 2023-12-04
  authors:
    - ggrn
  tags:
    - embeddings

- title: How to implement LLM guardrails
  path: examples/How_to_use_guardrails.ipynb
  date: 2023-12-19
  authors:
    - colin-openai
  tags:
    - guardrails

- title: How to combine GPT4o mini with RAG to create a clothing matchmaker app
  path: examples/How_to_combine_GPT4o_with_RAG_Outfit_Assistant.ipynb
  date: 2024-07-18
  authors:
    - teomusatoiu
  tags:
    - vision
    - embeddings

- title: How to parse PDF docs for RAG
  path: examples/Parse_PDF_docs_for_RAG.ipynb
  date: 2024-09-29
  authors:
    - katiagg
    - MW-OAI
  tags:
    - vision
    - embeddings

- title: Using GPT4o mini to tag and caption images
  path: examples/Tag_caption_images_with_GPT4V.ipynb
  date: 2024-07-18
  authors:
    - katiagg
  tags:
    - vision
    - embeddings

- title: How to use the moderation API
  path: examples/How_to_use_moderation.ipynb
  date: 2024-03-05
  authors:
    - teomusatoiu
  tags:
    - moderation

- title: Summarizing Long Documents
  path: examples/Summarizing_long_documents.ipynb
  date: 2024-04-19
  authors:
    - joe-at-openai
  tags:
    - chat

- title: Using GPT4 Vision with Function Calling
  path: examples/multimodal/Using_GPT4_Vision_With_Function_Calling.ipynb
  date: 2024-12-13
  authors:
    - shyamal-anadkat
    - MW-OAI
  tags:
    - chat
    - vision

- title: Synthetic data generation (Part 1)
  path: examples/SDG1.ipynb
  date: 2024-04-10
  authors:
    - dylanra-openai
  tags:
    - completions

- title: CLIP embeddings to improve multimodal RAG with GPT-4 Vision
  path: examples/custom_image_embedding_search.ipynb
  date: 2024-04-10
  authors:
    - dylanra-openai
  tags:
    - vision
    - embeddings

- title: Batch processing with the Batch API
  path: examples/batch_processing.ipynb
  date: 2024-04-24
  authors:
    - katiagg
  tags:
    - batch
    - completions

- title: Using tool required for customer service
  path: examples/Using_tool_required_for_customer_service.ipynb
  date: 2024-05-01
  authors:
    - colin-openai
  tags:
    - completions
    - functions

- title: Introduction to GPT-4o and GPT-4o mini
  path: examples/gpt4o/introduction_to_gpt4o.ipynb
  date: 2024-07-18
  authors:
    - justonf
  tags:
    - completions
    - vision
    - whisper

- title: Azure AI Search with Azure Functions and GPT Actions in ChatGPT
  path: examples/chatgpt/rag-quickstart/azure/Azure_AI_Search_with_Azure_Functions_and_GPT_Actions_in_ChatGPT.ipynb
  date: 2024-07-08
  authors:
    - maxreid-openai
  tags:
    - embeddings
    - chatgpt
    - tiktoken
    - completions
    - chatgpt-and-api

- title: GPT Actions library - getting started
  path: examples/chatgpt/gpt_actions_library/.gpt_action_getting_started.ipynb
  date: 2024-07-09
  authors:
    - aaronwilkowitz-openai
  tags:
    - gpt-actions-library
    - chatgpt

- title: GPT Actions library - BigQuery
  path: examples/chatgpt/gpt_actions_library/gpt_action_bigquery.ipynb
  date: 2024-07-09
  authors:
    - aaronwilkowitz-openai
  tags:
    - gpt-actions-library
    - chatgpt
    - chatgpt-data

- title: Data Extraction and Transformation in ELT Workflows using GPT-4o as an OCR Alternative
  path: examples/Data_extraction_transformation.ipynb
  date: 2024-07-09
  authors:
    - charuj
  tags:
    - completions
    - vision

- title: GPT Actions library - Outlook
  path: examples/chatgpt/gpt_actions_library/gpt_action_outlook.ipynb
  date: 2024-07-15
  authors:
    - rupert-openai
  tags:
    - gpt-actions-library
    - chatgpt
    - chatgpt-communication

- title: GPT Actions library - Sharepoint (Return Docs)
  path: examples/chatgpt/gpt_actions_library/gpt_action_sharepoint_doc.ipynb
  date: 2024-05-24
  authors:
    - maxreid-openai
  tags:
    - gpt-actions-library
    - chatgpt
    - chatgpt-productivity

- title: GPT Actions library - Sharepoint (Return Text)
  path: examples/chatgpt/gpt_actions_library/gpt_action_sharepoint_text.ipynb
  date: 2024-05-24
  authors:
    - maxreid-openai
  tags:
    - gpt-actions-library
    - chatgpt
    - chatgpt-productivity

- title: GPT Actions library (Middleware) - Azure Functions
  path: examples/chatgpt/gpt_actions_library/gpt_middleware_azure_function.ipynb
  date: 2024-05-24
  authors:
    - maxreid-openai
  tags:
    - gpt-actions-library
    - chatgpt
    - chatgpt-middleware

- title: GPT Actions library - Canvas Learning Management System
  path: examples/chatgpt/gpt_actions_library/gpt_action_canvas.md
  date: 2024-09-17
  authors:
    - keelan-openai
    - joecasson-openai
  tags:
    - gpt-actions-library
    - chatgpt

- title: GPT Actions library - Salesforce
  path: examples/chatgpt/gpt_actions_library/gpt_action_salesforce.ipynb
  date: 2024-07-18
  authors:
    - aa-openai
  tags:
    - gpt-actions-library
    - chatgpt

- title: GPT Actions library - Gmail
  path: examples/chatgpt/gpt_actions_library/gpt_action_gmail.ipynb
  date: 2024-07-24
  authors:
    - alwestmo-openai
  tags:
    - gpt-actions-library
    - chatgpt
    - chatgpt-communication

- title: GPT Actions library - Jira
  path: examples/chatgpt/gpt_actions_library/gpt_action_jira.ipynb
  date: 2024-07-24
  authors:
    - rupert-openai
  tags:
    - gpt-actions-library
    - chatgpt
    - chatgpt-productivity

- title: GPT Actions library - Notion
  path: examples/chatgpt/gpt_actions_library/gpt_action_notion.ipynb
  date: 2024-07-25
  authors:
    - dan-openai
  tags:
    - gpt-actions-library
    - chatgpt
    - chatgpt-productivity

- title: GPT Actions library - Confluence
  path: examples/chatgpt/gpt_actions_library/gpt_action_confluence.ipynb
  date: 2024-07-31
  authors:
    - eszuhany-openai
  tags:
    - gpt-actions-library
    - chatgpt
    - chatgpt-productivity

- title: GPT Actions library - SQL Database
  path: examples/chatgpt/gpt_actions_library/gpt_action_sql_database.ipynb
  date: 2024-07-31
  authors:
    - evanweiss-openai
  tags:
    - chatgpt
    - gpt-actions-library
    - chatgpt-data

- title: GPT Actions library - Box
  path: examples/chatgpt/gpt_actions_library/gpt_action_box.ipynb
  date: 2024-08-02
  authors:
    - keelan-openai
  tags:
    - gpt-actions-library
    - chatgpt
    - chatgpt-productivity

- title: GCP BigQuery Vector Search with GCP Functions and GPT Actions in ChatGPT
  path: examples/chatgpt/rag-quickstart/gcp/Getting_started_with_bigquery_vector_search_and_openai.ipynb
  date: 2024-08-02
  authors:
    - pap-openai
    - maxreid-openai
  tags:
    - embeddings
    - chatgpt
    - tiktoken
    - completions
    - chatgpt-and-api

- title: GPT Actions library - Zapier
  path: examples/chatgpt/gpt_actions_library/gpt_action_zapier.ipynb
  date: 2024-08-05
  authors:
    - dan-openai
  tags:
    - gpt-actions-library
    - chatgpt
    - chatgpt-middleware

- title: Structured Outputs for Multi-Agent Systems
  path: examples/Structured_outputs_multi_agent.ipynb
  date: 2024-08-06
  authors:
    - dylanra-openai
  tags:
    - completions
    - functions
    - agents

- title: Introduction to Structured Outputs
  path: examples/Structured_Outputs_Intro.ipynb
  date: 2024-08-06
  authors:
    - katiagg
  tags:
    - completions
    - functions

- title: GPT Actions library (Middleware) - Google Cloud Function
  path: examples/chatgpt/gpt_actions_library/gpt_middleware_google_cloud_function.md
  date: 2024-08-11
  authors:
    - girishd
  tags:
    - chatgpt
    - gpt-actions-library
    - chatgpt-middleware

- title: GPT Actions library - AWS Redshift
  path: examples/chatgpt/gpt_actions_library/gpt_action_redshift.ipynb
  date: 2024-08-09
  authors:
    - pap-openai
  tags:
    - gpt-actions-library
    - chatgpt
    - chatgpt-data

- title: GPT Actions library - AWS Middleware
  path: examples/chatgpt/gpt_actions_library/gpt_middleware_aws_function.ipynb
  date: 2024-08-09
  authors:
    - pap-openai
  tags:
    - gpt-actions-library
    - chatgpt
    - chatgpt-middleware

- title: GPT Actions library - Google Drive
  path: examples/chatgpt/gpt_actions_library/gpt_action_google_drive.ipynb
  date: 2024-08-11
  authors:
    - lxing-oai
  tags:
    - gpt-actions-library
    - chatgpt
    - chatgpt-productivity

- title: GPT Actions library - Snowflake Direct
  path: examples/chatgpt/gpt_actions_library/gpt_action_snowflake_direct.ipynb
  date: 2024-08-13
  authors:
    - gladstone-openai
  tags:
    - gpt-actions-library
    - chatgpt
    - chatgpt-data

- title: GPT Actions library - Snowflake Middleware
  path: examples/chatgpt/gpt_actions_library/gpt_action_snowflake_middleware.ipynb
  date: 2024-08-14
  authors:
    - gladstone-openai
  tags:
    - gpt-actions-library
    - chatgpt
    - chatgpt-data

- title: GPT Actions library - Retool Workflow
  path: examples/chatgpt/gpt_actions_library/gpt_action_retool_workflow.md
  date: 2024-08-28
  authors:
    - lspacagna-oai
  tags:
    - gpt-actions-library
    - chatgpt
    - chatgpt-middleware

- title: Using reasoning for data validation
  path: examples/o1/Using_reasoning_for_data_validation.ipynb
  date: 2024-09-12
  authors:
    - royziv11
  tags:
    - completions
    - reasoning

- title: Using reasoning for routine generation
  path: examples/o1/Using_reasoning_for_routine_generation.ipynb
  date: 2024-09-12
  authors:
    - royziv11
  tags:
    - completions
    - reasoning

- title: Using chained calls for o1 structured outputs
  path: examples/o1/Using_chained_calls_for_o1_structured_outputs.ipynb
  date: 2024-09-26
  authors:
    - ericning-o
  tags:
    - completions
    - reasoning

- title: Building a Bring Your Own Browser (BYOB) Tool for Web Browsing and Summarization
  path: examples/third_party/Web_search_with_google_api_bring_your_own_browser_tool.ipynb
  date: 2024-09-26
  authors:
    - msingh-openai
  tags:
    - completions

- title: Prompt Caching 101
  path: examples/Prompt_Caching101.ipynb
  date: 2024-10-01
  authors:
    - charuj
  tags:
    - latency
    - cost
    - prompt caching
    - completions

- title: GPT Actions library - Google Ads via Adzviser
  path: examples/chatgpt/gpt_actions_library/gpt_action_googleads_adzviser.ipynb
  date: 2024-10-10
  authors:
    - zeyuangu-adzviser
  tags:
    - gpt-actions-library
    - chatgpt
    - chatgpt-data
    - chatgpt-productivity
    - chatgpt-middleware

- title: Leveraging model distillation to fine-tune a model
  path: examples/Leveraging_model_distillation_to_fine-tune_a_model.ipynb
  date: 2024-10-16
  authors:
    - pap-openai
  tags:
    - completions
    - fine-tuning

- title: Voice Translation into Different Languages
  path: examples/voice_solutions/voice_translation_into_different_languages_using_GPT-4o.ipynb
  date: 2024-10-21
  authors:
    - msingh-openai
  tags:
    - completions
    - audio

- title: Enhance your prompts with meta prompting
  path: examples/Enhance_your_prompts_with_meta_prompting.ipynb
  date: 2024-10-23
  authors:
    - teomusatoiu
  tags:
    - completions
    - reasoning

- title: GPT Actions library - GitHub
  path: examples/chatgpt/gpt_actions_library/gpt_action_github.md
  date: 2024-10-23
  authors:
    - alwell-kevin
  tags:
    - gpt-actions-library
    - chatgpt
    - chatgpt-productivity

- title: Custom LLM as a Judge to Detect Hallucinations with Braintrust
  path: examples/Custom-LLM-as-a-Judge.ipynb
  date: 2024-10-14
  authors:
    - ankrgyl
    - shyamal-anadkat
  tags:
    - evals
    - completions

- title: Vision Fine-tuning on GPT-4o for Visual Question Answering
  path: examples/multimodal/Vision_Fine_tuning_on_GPT4o_for_Visual_Question_Answering.ipynb
  date: 2024-11-01
  authors:
    - danial-openai
  tags:
    - vision
    - fine-tuning
    - completions

- title: Steering Text-to-Speech for more dynamic audio generation
  path: examples/voice_solutions/steering_tts.ipynb
  date: 2024-11-01
  authors:
    - ericning-o
    - gbergengruen
  tags:
    - completions
    - audio

- title: Pinecone Vector Database and Retool Workflow with GPT Actions
  path: examples/chatgpt/rag-quickstart/pinecone-retool/gpt-action-pinecone-retool-rag.ipynb
  date: 2024-11-11
  authors:
    - lspacagna-oai
  tags:
    - gpt-actions-library
    - embeddings
    - chatgpt
    - chatgpt-and-api

- title: Optimizing Retrieval-Augmented Generation using GPT-4o Vision Modality
  path: examples/vector_databases/pinecone/Using_vision_modality_for_RAG_with_Pinecone.ipynb
  date: 2024-11-12
  authors:
    - msingh-openai
  tags:
    - completions
    - vision

- title: GPT Actions library - Workday
  path: examples/chatgpt/gpt_actions_library/gpt_action_workday.md
  date: 2024-11-20
  authors:
    - erickgort
    - pap-openai
  tags:
    - gpt-actions-library
    - chatgpt-productivity
    - chatgpt

- title: GPT Actions library - Google Calendar
  path: examples/chatgpt/gpt_actions_library/gpt_action_google_calendar.md
  date: 2024-11-22
  authors:
    - lspacagna-oai
  tags:
    - gpt-actions-library
    - chatgpt
    - chatgpt-communication

- title: GPT Actions library - Tray.ai APIM
  path: examples/chatgpt/gpt_actions_library/gpt_action_trayai_apim.md
  date: 2024-11-26
  authors:
    - kylecote-tray
  tags:
    - gpt-actions-library
    - chatgpt
    - chatgpt-middleware

- title: Reasoning over Code Quality and Security in GitHub Pull Requests
  path: examples/third_party/Code_quality_and_security_scan_with_GitHub_Actions.md
  date: 2024-12-24
  authors:
    - alwell-kevin
  tags:
    - SDLC
    - reasoning
    - completions

- title: How to evaluate LLMs for SQL generation
  path: examples/evaluation/How_to_evaluate_LLMs_for_SQL_generation.ipynb
  date: 2024-01-23
  authors:
    - colin-openai
  tags:
    - guardrails

- title: How to use the Usage API and Cost API to monitor your OpenAI usage
  path: examples/completions_usage_api.ipynb
  date: 2025-01-14
  authors:
    - MW-OAI
    - thli-openai
  tags:
    - usage-api
    - cost-api

- title: Build Your Own Code Interpreter - Dynamic Tool Generation and Execution With o3-mini
  path: examples/object_oriented_agentic_approach/Secure_code_interpreter_tool_for_LLM_agents.ipynb
  date: 2025-02-03
  authors:
    - msingh-openai
  tags:
    - completions

- title: Doing RAG on PDFs using File Search in the Responses API
  path: examples/File_Search_Responses.ipynb
  date: 2025-03-11
  authors:
    - pap-openai
  tags:
    - responses
    - functions

- title: Building a Voice Assistant with the Agents SDK
  path: examples/agents_sdk/app_assistant_voice_agents.ipynb
  date: 2025-03-27
  authors:
    - rupert-openai
  tags:
    - audio
    - responses
    - speech

- title: Multi-Language One-Way Translation with the Realtime API
  path: examples/voice_solutions/one_way_translation_using_realtime_api.mdx
  date: 2025-03-24
  authors:
    - erikakettleson-openai
  tags:
    - audio
    - speech

- title: GPT Actions library - Salesforce & Gong
  path: examples/chatgpt/gpt_actions_library/gpt_action_salesforce_gong.md
  date: 2025-04-07
  authors:
    - girishd
  tags:
    - chatgpt
    - gpt-actions-library
    - chatgpt-productivity

- title: GPT-4.1 Prompting Guide
  path: examples/gpt4-1_prompting_guide.ipynb
  date: 2025-04-14
  authors:
    - nm-openai
    - julian-openai
  tags:
    - responses
    - api

- title: Generate images with GPT Image
  path: examples/Generate_Images_With_GPT_Image.ipynb
  date: 2025-04-23
  authors:
    - katiagg
  tags:
    - images

- title: Handling Function Calls with Reasoning Models
  path: examples/reasoning_function_calls.ipynb
  date: 2025-04-25
  authors:
    - tompakeman-oai
  tags:
    - reasoning
    - functions
    - responses
    - api

- title: Parallel Agents with the OpenAI Agents SDK
  path: examples/agents_sdk/parallel_agents.ipynb
  date: 2025-05-01
  authors:
    - brandonbaker-openai
  tags:
    - agents
    - agents-sdk
    - parallel-agents<|MERGE_RESOLUTION|>--- conflicted
+++ resolved
@@ -4,7 +4,6 @@
 # should build pages for, and indicates metadata such as tags, creation date and
 # authors for each page.
 
-<<<<<<< HEAD
 - title: Exploring Model Graders for Reinforcement Fine-Tuning
   path: examples/Reinforcement_Fine_Tuning.ipynb
   date: 2025-05-23
@@ -15,23 +14,16 @@
     - fine-tuning
     - reinforcement-learning-graders
 
-=======
->>>>>>> 97e80fab
 - title: Reinforcement Fine-tuning with the OpenAI API
   path: examples/fine-tuned_qa/reinforcement_finetuning_healthbench.ipynb
   date: 2025-05-21
   authors:
     - robert-tinn
   tags:
-<<<<<<< HEAD
-    - qa
-    - evals
-=======
     - fine-tuning
     - qa
     - evals
     - reinforcement
->>>>>>> 97e80fab
 
 - title: Guide to Using the Responses API's MCP Tool 
   path: examples/mcp/mcp_tool_guide.ipynb
